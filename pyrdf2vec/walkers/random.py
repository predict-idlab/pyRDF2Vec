from hashlib import md5
from typing import List, Set

import attr

from pyrdf2vec.graphs import KG, Vertex
from pyrdf2vec.typings import EntityWalks, SWalk, Walk
from pyrdf2vec.walkers import Walker


@attr.s
class RandomWalker(Walker):
    """Defines the random walking strategy.

    Attributes:
        _is_support_remote: True if the walking strategy can be used with a
            remote Knowledge Graph, False Otherwise
            Defaults to True.
        kg: The global KG used later on for the worker process.
            Defaults to None.
        max_depth: The maximum depth of one walk.
        max_walks: The maximum number of walks per entity.
            Defaults to None.
<<<<<<< HEAD
=======
        md5_bytes: The number of bytes to keep after hashing objects in
            MD5. Hasher allows to reduce the memory occupied by a long
            text. If md5_bytes is None, no hash is applied.
            Defaults to 8.
>>>>>>> 0a00bdc2
        random_state: The random state to use to keep random determinism with
            the walking strategy.
            Defaults to None.
        sampler: The sampling strategy.
            Defaults to UniformSampler.
        with_reverse: True to extracts children's and parents' walks from the
            root, creating (max_walks * max_walks) more walks of 2 * depth,
            False otherwise.
            Defaults to False.
<<<<<<< HEAD

    """
=======
    """

    md5_bytes = attr.ib(kw_only=True, default=8, type=int, repr=False)
>>>>>>> 0a00bdc2

    def _bfs(
        self, kg: KG, root: Vertex, is_reverse: bool = False
    ) -> List[Walk]:
        """Extracts random walks with Breadth-first search.

        Args:
            kg: The Knowledge Graph.
            root: The root node to extract walks.
            is_reverse: True to get the parent neighbors instead of the child
                neighbors, False otherwise.
                Defaults to False.

        Returns:
            The list of walks for the root node.

        """
        walks: Set[Walk] = {(root,)}
        for i in range(self.max_depth):
            for walk in walks.copy():
                if is_reverse:
                    hops = kg.get_hops(walk[0], True)
                    for pred, obj in hops:
                        walks.add((obj, pred) + walk)
                else:
                    hops = kg.get_hops(walk[-1])
                    for pred, obj in hops:
                        walks.add(walk + (pred, obj))

                if len(hops) > 0:
                    walks.remove(walk)
        return list(walks)

    def _dfs(
        self, kg: KG, root: Vertex, is_reverse: bool = False
    ) -> List[Walk]:
        """Extracts a random limited number of walks with Depth-first search.

        Args:
            kg: The Knowledge Graph.
            root: The root node to extract walks.
            is_reverse: True to get the parent neighbors instead of the child
                neighbors, False otherwise.
                Defaults to False.

        Returns:
            The list of walks for the root node according to the depth and
            max_walks.

        """
        self.sampler.visited = set()
        walks: List[Walk] = []
        assert self.max_walks is not None
        while len(walks) < self.max_walks:
            sub_walk: Walk = (root,)
            d = 1
            while d // 2 < self.max_depth:
                pred_obj = self.sampler.sample_hop(
                    kg, sub_walk, d // 2 == self.max_depth - 1, is_reverse
                )
                if pred_obj is None:
                    break
                if is_reverse:
                    sub_walk = (pred_obj[1], pred_obj[0]) + sub_walk
                else:
                    sub_walk += (pred_obj[0], pred_obj[1])
                d = len(sub_walk) - 1
            walks.append(sub_walk)
        return list(set(walks))

    def extract_walks(self, kg: KG, root: Vertex) -> List[Walk]:
        """Extracts all possible walks.

        Args:
            kg: The Knowledge Graph.
            root: The root node to extract walks.

        Returns:
            The list of the walks.

        """
        if self.max_walks is None:
            fct_search = self._bfs
        else:
            fct_search = self._dfs
        if self.with_reverse:
            return [
                r_walk[:-1] + walk
                for walk in fct_search(kg, root)
                for r_walk in fct_search(kg, root, is_reverse=True)
            ]
        return [walk for walk in fct_search(kg, root)]

    def _extract(self, kg: KG, instance: Vertex) -> EntityWalks:
        """Extracts walks rooted at the provided entities which are then each
        transformed into a numerical representation.

        Args:
            kg: The Knowledge Graph.
            instance: The instance to be extracted from the Knowledge Graph.

        Returns:
            The 2D matrix with its number of rows equal to the number of
            provided entities; number of column equal to the embedding size.

        """
        canonical_walks: Set[SWalk] = set()
        for walk in self.extract_walks(kg, instance):
            canonical_walk: List[str] = []
            for i, hop in enumerate(walk):
                if i == 0 or i % 2 == 1 or self.md5_bytes is None:
                    canonical_walk.append(hop.name)
                elif self.md5_bytes is not None:
                    canonical_walk.append(
                        str(md5(hop.name.encode()).digest()[: self.md5_bytes])
                    )
            canonical_walks.add(tuple(canonical_walk))
        return {instance.name: list(canonical_walks)}<|MERGE_RESOLUTION|>--- conflicted
+++ resolved
@@ -21,13 +21,10 @@
         max_depth: The maximum depth of one walk.
         max_walks: The maximum number of walks per entity.
             Defaults to None.
-<<<<<<< HEAD
-=======
         md5_bytes: The number of bytes to keep after hashing objects in
             MD5. Hasher allows to reduce the memory occupied by a long
             text. If md5_bytes is None, no hash is applied.
             Defaults to 8.
->>>>>>> 0a00bdc2
         random_state: The random state to use to keep random determinism with
             the walking strategy.
             Defaults to None.
@@ -37,14 +34,10 @@
             root, creating (max_walks * max_walks) more walks of 2 * depth,
             False otherwise.
             Defaults to False.
-<<<<<<< HEAD
 
-    """
-=======
     """
 
     md5_bytes = attr.ib(kw_only=True, default=8, type=int, repr=False)
->>>>>>> 0a00bdc2
 
     def _bfs(
         self, kg: KG, root: Vertex, is_reverse: bool = False
