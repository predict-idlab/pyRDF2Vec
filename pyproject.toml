[build-system]
requires = ["poetry>=0.12"]
build-backend = "poetry.masonry.api"

[tool.pytest.ini_options]
filterwarnings = [
    "ignore::DeprecationWarning",
]

[tool.poetry]
name = "pyrdf2vec"
version = "0.2.3"
description = "Python implementation and extension of RDF2Vec"
license = "Ghent University and IMEC vzw"
authors = [
    "Gilles Vandewiele <gilles.vandewiele@ugent.be>",
    "Bram Steenwinckel <bram.steenwinckel@ugent.be>",
    "Terencio Agozzino <terencio.agozzino@gmail.com>",
    "Michael Weyns <michael.weyns@ugent.be>",
]
maintainers = ["Gilles Vandewiele <gilles.vandewiele@ugent.be>"]
readme = "README.rst"
repository = "https://github.com/IBCNServices/pyRDF2Vec"
documentation = "https://pyrdf2vec.readthedocs.io/en/latest/"
keywords = ["embeddings", "knowledge-graph", "rdf2vec", "word2vec"]
classifiers = [
    "Development Status :: 3 - Alpha",
    "Intended Audience :: Developers",
    "Operating System :: OS Independent",
    "Programming Language :: Python :: 3.7",
    "Programming Language :: Python :: 3.8",
    "Programming Language :: Python :: 3.9",
    "Topic :: Software Development :: Build Tools"
]
include = [
    "LICENSE",
    "README.rst",
    "CONTRIBUTORS.rst",
    "CODE_OF_CONDUCT.rst",
]

[tool.poetry.dependencies]
python = ">=3.8,<4.0"
attrs = "^21.2.0"
cachetools = "^5.0.0"
gensim = "^4.0.1"
matplotlib = "^3.4.2"
networkx = "^2.8"
nest_asyncio = "^1.5.4"
nest-asyncio = "^1.5.1"
numpy = "^1.22.3"
pandas = "^1.4.2"
python-Levenshtein = "^0.12.2"
python-louvain = "^0.16"
rdflib = "^6.1.1"
scikit-learn = "^1.0.2"
tomlkit = ">=0.10.2,<0.12.0"
torch = "^1.8.1"
tqdm = "^4.61.0"
aiohttp = "^3.8.1"

[tool.poetry.dev-dependencies]
black = "^22.3.0"
codecov = "^2.1.9"
doc8 = "^0.11.2"
flake8 = "^4.0.1"
flask = "^2.1.2"
isort = "^5.4.2"
mypy = "^0.950"
pre-commit = "^2.19.0"
pytest = "^7.0.2"
pytest-cov = "^3.0.0"
<<<<<<< HEAD
sphinx = "^5.0.0"
=======
sphinx = "^5.0.1"
>>>>>>> 3cd322ec
sphinx-autodoc-typehints = "^1.11.0"
sphinx-rtd-theme = "^1.0.0"
sphinxcontrib-apidoc = "^0.3.0"
towncrier = "^21.9.0"
tox = "^3.19.0"
yamllint = "^1.24.2"

[tool.poetry.extras]
docs = [
    "gensim",
    "rdflib",
    "scikit-learn",
    "sphinx",
    "sphinx-autodoc-typehints",
    "sphinx-rtd-theme",
    "sphinxcontrib-apidoc",
]
lint = ["black", "doc8", "flake8", "isort", "mypy", "yamllint"]
tests = [
    "aiohttp",
    "codecov",
    "gensim",
    "nest-asyncio",
    "numpy",
    "pandas",
    "pytest",
    "pytest-cov",
    "rdflib",
]

[tool.poetry.urls]
"Bug Tracker" = "https://github.com/IBCNServices/pyRDF2Vec/issues"

[tool.black]
line-length = 79
target-version = ['py38']
include = '\.pyi?$'
exclude = '''
/(
    \.eggs
  | \.git
  | \.tox
  | _build
  | build
  | dist
  | env
)/
'''

[tool.towncrier]
package = "pyrdf2vec"
filename = "CHANGELOG.rst"
template = "changelog.d/_template.rst"
issue_format = "`#{issue} <https://github.com/IBCNServices/pyRDF2Vec/issues/{issue}>`_"
directory = "changelog.d"
title_format = "{version} ({project_date})"
underlines = ["-", "^"]

    [[tool.towncrier.type]]
    directory = "bugfix"
    name = "Bug Fixes"
    showcontent = true

    [[tool.towncrier.type]]
    directory = "feature"
    name = "Features"
    showcontent = true

    [[tool.towncrier.type]]
    directory = "doc"
    name = "Improved Documentation"
    showcontent = true

[tool.tox]
legacy_tox_ini = """
[tox]
envlist =
    docs
    py{37,38,39}
    lint
    tests
isolated_build = True

[testenv:changelog]
description = Displays the news fragments of the CHANGELOG file
deps = towncrier
skip_install = true
commands = towncrier --draft

[testenv:docs]
description = Builds documentation (HTML) with Sphinx.
deps =
    gensim
    rdflib
    scikit-learn
    sphinx
    sphinx-autodoc-typehints
    sphinx-rtd-theme
    sphinxcontrib-apidoc
    tomlkit
commands =
    sphinx-build -n -T docs docs/_build/html
    python -m doctest README.rst

[testenv:lint]
description = Checks the code style.
deps = pre-commit
skip_install = true
commands = pre-commit run --all-files

[testenv:tests]
description = Runs unit tests and performs coverage.
deps =
    aiohttp
    codecov
    gensim
    nest-asyncio
    numpy
    pandas
    pytest
    pytest-cov
    pytest-xdist
    rdflib
    scikit-learn
commands = pytest --cov=pyrdf2vec --cov-report=xml tests
"""<|MERGE_RESOLUTION|>--- conflicted
+++ resolved
@@ -70,11 +70,7 @@
 pre-commit = "^2.19.0"
 pytest = "^7.0.2"
 pytest-cov = "^3.0.0"
-<<<<<<< HEAD
-sphinx = "^5.0.0"
-=======
 sphinx = "^5.0.1"
->>>>>>> 3cd322ec
 sphinx-autodoc-typehints = "^1.11.0"
 sphinx-rtd-theme = "^1.0.0"
 sphinxcontrib-apidoc = "^0.3.0"
