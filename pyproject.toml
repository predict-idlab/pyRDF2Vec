[build-system]
requires = ["poetry>=0.12"]
build-backend = "poetry.masonry.api"

[tool.pytest.ini_options]
filterwarnings = [
    "ignore::DeprecationWarning",
]

[tool.poetry]
name = "pyrdf2vec"
version = "0.2.3"
description = "Python implementation and extension of RDF2Vec"
license = "Ghent University and IMEC vzw"
authors = [
    "Gilles Vandewiele <gilles.vandewiele@ugent.be>",
    "Bram Steenwinckel <bram.steenwinckel@ugent.be>",
    "Terencio Agozzino <terencio.agozzino@gmail.com>",
    "Michael Weyns <michael.weyns@ugent.be>",
]
maintainers = ["Gilles Vandewiele <gilles.vandewiele@ugent.be>"]
readme = "README.rst"
repository = "https://github.com/IBCNServices/pyRDF2Vec"
documentation = "https://pyrdf2vec.readthedocs.io/en/latest/"
keywords = ["embeddings", "knowledge-graph", "rdf2vec", "word2vec"]
classifiers = [
    "Development Status :: 3 - Alpha",
    "Intended Audience :: Developers",
    "Operating System :: OS Independent",
    "Programming Language :: Python :: 3.7",
    "Programming Language :: Python :: 3.8",
    "Programming Language :: Python :: 3.9",
    "Topic :: Software Development :: Build Tools"
]
include = [
    "LICENSE",
    "README.rst",
    "CONTRIBUTORS.rst",
    "CODE_OF_CONDUCT.rst",
]

[tool.poetry.dependencies]
python = ">=3.8,<4.0"
attrs = ">=21.2,<23.0"
cachetools = "^5.0.0"
gensim = "^4.0.1"
matplotlib = "^3.4.2"
networkx = "^2.8"
nest_asyncio = "^1.5.4"
nest-asyncio = "^1.5.1"
numpy = "^1.22.3"
pandas = "^1.4.2"
python-Levenshtein = "^0.12.2"
python-louvain = "^0.16"
rdflib = "^6.1.1"
scikit-learn = "^1.0.2"
tomlkit = ">=0.10.2,<0.12.0"
torch = "^1.8.1"
tqdm = "^4.61.0"
aiohttp = "^3.8.1"

[tool.poetry.dev-dependencies]
black = "^22.6.0"
codecov = "^2.1.9"
doc8 = "^0.11.2"
flake8 = "^5.0.3"
flask = "^2.1.2"
isort = "^5.4.2"
mypy = "^0.961"
pre-commit = "^2.20.0"
pytest = "^7.0.2"
pytest-cov = "^3.0.0"
sphinx = "^5.1.1"
<<<<<<< HEAD
sphinx-autodoc-typehints = "^1.19.1"
=======
sphinx-autodoc-typehints = "^1.18.3"
>>>>>>> 33e925f7
sphinx-rtd-theme = "^1.0.0"
sphinxcontrib-apidoc = "^0.3.0"
towncrier = "^21.9.0"
tox = "^3.25.1"
yamllint = "^1.27.1"

[tool.poetry.extras]
docs = [
    "gensim",
    "rdflib",
    "scikit-learn",
    "sphinx",
    "sphinx-autodoc-typehints",
    "sphinx-rtd-theme",
    "sphinxcontrib-apidoc",
]
lint = ["black", "doc8", "flake8", "isort", "mypy", "yamllint"]
tests = [
    "aiohttp",
    "codecov",
    "gensim",
    "nest-asyncio",
    "numpy",
    "pandas",
    "pytest",
    "pytest-cov",
    "rdflib",
]

[tool.poetry.urls]
"Bug Tracker" = "https://github.com/IBCNServices/pyRDF2Vec/issues"

[tool.black]
line-length = 79
target-version = ['py38']
include = '\.pyi?$'
exclude = '''
/(
    \.eggs
  | \.git
  | \.tox
  | _build
  | build
  | dist
  | env
)/
'''

[tool.towncrier]
package = "pyrdf2vec"
filename = "CHANGELOG.rst"
template = "changelog.d/_template.rst"
issue_format = "`#{issue} <https://github.com/IBCNServices/pyRDF2Vec/issues/{issue}>`_"
directory = "changelog.d"
title_format = "{version} ({project_date})"
underlines = ["-", "^"]

    [[tool.towncrier.type]]
    directory = "bugfix"
    name = "Bug Fixes"
    showcontent = true

    [[tool.towncrier.type]]
    directory = "feature"
    name = "Features"
    showcontent = true

    [[tool.towncrier.type]]
    directory = "doc"
    name = "Improved Documentation"
    showcontent = true

[tool.tox]
legacy_tox_ini = """
[tox]
envlist =
    docs
    py{37,38,39}
    lint
    tests
isolated_build = True

[testenv:changelog]
description = Displays the news fragments of the CHANGELOG file
deps = towncrier
skip_install = true
commands = towncrier --draft

[testenv:docs]
description = Builds documentation (HTML) with Sphinx.
deps =
    gensim
    rdflib
    scikit-learn
    sphinx
    sphinx-autodoc-typehints
    sphinx-rtd-theme
    sphinxcontrib-apidoc
    tomlkit
commands =
    sphinx-build -n -T docs docs/_build/html
    python -m doctest README.rst

[testenv:lint]
description = Checks the code style.
deps = pre-commit
skip_install = true
commands = pre-commit run --all-files

[testenv:tests]
description = Runs unit tests and performs coverage.
deps =
    aiohttp
    codecov
    gensim
    nest-asyncio
    numpy
    pandas
    pytest
    pytest-cov
    pytest-xdist
    rdflib
    scikit-learn
commands = pytest --cov=pyrdf2vec --cov-report=xml tests
"""<|MERGE_RESOLUTION|>--- conflicted
+++ resolved
@@ -71,11 +71,7 @@
 pytest = "^7.0.2"
 pytest-cov = "^3.0.0"
 sphinx = "^5.1.1"
-<<<<<<< HEAD
 sphinx-autodoc-typehints = "^1.19.1"
-=======
-sphinx-autodoc-typehints = "^1.18.3"
->>>>>>> 33e925f7
 sphinx-rtd-theme = "^1.0.0"
 sphinxcontrib-apidoc = "^0.3.0"
 towncrier = "^21.9.0"
